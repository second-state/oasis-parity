// Copyright 2015-2018 Parity Technologies (UK) Ltd.
// This file is part of Parity.

// Parity is free software: you can redistribute it and/or modify
// it under the terms of the GNU General Public License as published by
// the Free Software Foundation, either version 3 of the License, or
// (at your option) any later version.

// Parity is distributed in the hope that it will be useful,
// but WITHOUT ANY WARRANTY; without even the implied warranty of
// MERCHANTABILITY or FITNESS FOR A PARTICULAR PURPOSE.  See the
// GNU General Public License for more details.

// You should have received a copy of the GNU General Public License
// along with Parity.  If not, see <http://www.gnu.org/licenses/>.

use api::WARP_SYNC_PROTOCOL_ID;
use block_sync::{BlockDownloaderImportError as DownloaderImportError, DownloadAction};
use bytes::Bytes;
use ethcore::client::{BlockStatus, BlockId, BlockImportError, BlockImportErrorKind};
use ethcore::error::*;
use ethcore::header::{BlockNumber, Header as BlockHeader};
use ethcore::snapshot::{ManifestData, RestorationStatus};
use ethereum_types::{H256, H512, U256};
use hash::keccak;
<<<<<<< HEAD
use network::{DisconnectReason, PeerId};
use rlp::{Rlp};
use snapshot::{ChunkType};
use std::cmp;
use std::collections::{HashSet};
use std::env;
use std::time::{Instant};
=======
use network::PeerId;
use rlp::Rlp;
use snapshot::ChunkType;
use std::cmp;
use std::collections::HashSet;
use std::time::Instant;
>>>>>>> 39f67cc1
use sync_io::SyncIo;

use super::{
	BlockSet,
	ChainSync,
	ForkConfirmation,
	PacketDecodeError,
	PeerAsking,
	PeerInfo,
	SyncRequester,
	SyncState,
	ETH_PROTOCOL_VERSION_62,
	ETH_PROTOCOL_VERSION_63,
	MAX_NEW_BLOCK_AGE,
	MAX_NEW_HASHES,
	PAR_PROTOCOL_VERSION_1,
	PAR_PROTOCOL_VERSION_2,
	PAR_PROTOCOL_VERSION_3,
<<<<<<< HEAD
	PAR_PROTOCOL_VERSION_4,

=======
>>>>>>> 39f67cc1
	BLOCK_BODIES_PACKET,
	BLOCK_HEADERS_PACKET,
	NEW_BLOCK_HASHES_PACKET,
	NEW_BLOCK_PACKET,
	PRIVATE_TRANSACTION_PACKET,
	RECEIPTS_PACKET,
	SIGNED_PRIVATE_TRANSACTION_PACKET,
	SNAPSHOT_BITFIELD_PACKET,
	SNAPSHOT_DATA_PACKET,
	SNAPSHOT_MANIFEST_PACKET,
	STATUS_PACKET,
	TRANSACTIONS_PACKET,

	BITFIELD_REFRESH_DURATION,
};

/// The Chain Sync Handler: handles responses from peers
pub struct SyncHandler;

impl SyncHandler {
	pub fn on_packet(sync: &mut ChainSync, io: &mut SyncIo, peer: PeerId, packet_id: u8, data: &[u8]) {
		if packet_id != STATUS_PACKET && !sync.peers.contains_key(&peer) {
			debug!(target:"sync", "Unexpected packet {} from unregistered peer: {}:{}", packet_id, peer, io.peer_info(peer));
			return;
		}
		let rlp = Rlp::new(data);
		let result = match packet_id {
			STATUS_PACKET => SyncHandler::on_peer_status(sync, io, peer, &rlp),
			TRANSACTIONS_PACKET => SyncHandler::on_peer_transactions(sync, io, peer, &rlp),
			BLOCK_HEADERS_PACKET => SyncHandler::on_peer_block_headers(sync, io, peer, &rlp),
			BLOCK_BODIES_PACKET => SyncHandler::on_peer_block_bodies(sync, io, peer, &rlp),
			RECEIPTS_PACKET => SyncHandler::on_peer_block_receipts(sync, io, peer, &rlp),
			NEW_BLOCK_PACKET => SyncHandler::on_peer_new_block(sync, io, peer, &rlp),
			NEW_BLOCK_HASHES_PACKET => SyncHandler::on_peer_new_hashes(sync, io, peer, &rlp),
			SNAPSHOT_BITFIELD_PACKET => SyncHandler::on_snapshot_bitfield(sync, io, peer, &rlp),
			SNAPSHOT_MANIFEST_PACKET => SyncHandler::on_snapshot_manifest(sync, io, peer, &rlp),
			SNAPSHOT_DATA_PACKET => SyncHandler::on_snapshot_data(sync, io, peer, &rlp),
			PRIVATE_TRANSACTION_PACKET => SyncHandler::on_private_transaction(sync, io, peer, &rlp),
			SIGNED_PRIVATE_TRANSACTION_PACKET => SyncHandler::on_signed_private_transaction(sync, io, peer, &rlp),
			_ => {
				debug!(target: "sync", "{}: Unknown packet {}", peer, packet_id);
				Ok(())
			}
		};
		result.unwrap_or_else(|e| {
			debug!(target:"sync", "{} -> Malformed packet {} : {}", peer, packet_id, e);
		})
	}

	/// Called when peer sends us new consensus packet
	pub fn on_consensus_packet(io: &mut SyncIo, peer_id: PeerId, r: &Rlp) -> Result<(), PacketDecodeError> {
		trace!(target: "sync", "Received consensus packet from {:?}", peer_id);
		io.chain().queue_consensus_message(r.as_raw().to_vec());
		Ok(())
	}

	/// Called by peer when it is disconnecting
	pub fn on_peer_aborting(sync: &mut ChainSync, io: &mut SyncIo, peer: PeerId) {
		trace!(target: "sync", "== Disconnecting {}: {}", peer, io.peer_info(peer));
		sync.handshaking_peers.remove(&peer);
		if sync.peers.contains_key(&peer) {
			debug!(target: "sync", "Disconnected {}", peer);
			sync.clear_peer_download(peer);
			sync.peers.remove(&peer);
			sync.active_peers.remove(&peer);
			sync.continue_sync(io);
		}
	}

	/// Called when a new peer is connected
	pub fn on_peer_connected(sync: &mut ChainSync, io: &mut SyncIo, peer: PeerId) {
		trace!(target: "sync", "== Connected {}: {}", peer, io.peer_info(peer));
		if let Err(e) = sync.send_status(io, peer) {
			debug!(target:"sync", "Error sending status request: {:?}", e);
			io.disconnect_peer(peer);
		} else {
			sync.handshaking_peers.insert(peer, Instant::now());
		}
	}

	/// Called by peer once it has new block bodies
	pub fn on_peer_new_block(sync: &mut ChainSync, io: &mut SyncIo, peer_id: PeerId, r: &Rlp) -> Result<(), PacketDecodeError> {
		if !sync.peers.get(&peer_id).map_or(false, |p| p.can_sync()) {
			trace!(target: "sync", "Ignoring new block from unconfirmed peer {}", peer_id);
			return Ok(());
		}
		let difficulty: U256 = r.val_at(1)?;
		if let Some(ref mut peer) = sync.peers.get_mut(&peer_id) {
			if peer.difficulty.map_or(true, |pd| difficulty > pd) {
				peer.difficulty = Some(difficulty);
			}
		}
		let block_rlp = r.at(0)?;
		let header_rlp = block_rlp.at(0)?;
		let h = keccak(&header_rlp.as_raw());
		trace!(target: "sync", "{} -> NewBlock ({})", peer_id, h);
		let header: BlockHeader = header_rlp.as_val()?;
		if header.number() > sync.highest_block.unwrap_or(0) {
			sync.highest_block = Some(header.number());
		}
		let mut unknown = false;
		{
			if let Some(ref mut peer) = sync.peers.get_mut(&peer_id) {
				peer.latest_hash = header.hash();
			}
		}
		let last_imported_number = sync.new_blocks.last_imported_block_number();
		if last_imported_number > header.number() && last_imported_number - header.number() > MAX_NEW_BLOCK_AGE {
			trace!(target: "sync", "Ignored ancient new block {:?}", h);
			io.disable_peer(peer_id, DisconnectReason::UselessPeer);
			return Ok(());
		}
		match io.chain().import_block(block_rlp.as_raw().to_vec()) {
			Err(BlockImportError(BlockImportErrorKind::Import(ImportErrorKind::AlreadyInChain), _)) => {
				trace!(target: "sync", "New block already in chain {:?}", h);
			},
			Err(BlockImportError(BlockImportErrorKind::Import(ImportErrorKind::AlreadyQueued), _)) => {
				trace!(target: "sync", "New block already queued {:?}", h);
			},
			Ok(_) => {
				// abort current download of the same block
				sync.complete_sync(io);
				sync.new_blocks.mark_as_known(&header.hash(), header.number());
				trace!(target: "sync", "New block queued {:?} ({})", h, header.number());
			},
			Err(BlockImportError(BlockImportErrorKind::Block(BlockError::UnknownParent(p)), _)) => {
				unknown = true;
				trace!(target: "sync", "New block with unknown parent ({:?}) {:?}", p, h);
			},
			Err(e) => {
				debug!(target: "sync", "Bad new block {:?} : {:?}", h, e);
				io.disable_peer(peer_id, DisconnectReason::BadProtocol);
			}
		};
		if unknown {
			if sync.state != SyncState::Idle {
				trace!(target: "sync", "NewBlock ignored while seeking");
			} else {
				trace!(target: "sync", "New unknown block {:?}", h);
				//TODO: handle too many unknown blocks
				sync.sync_peer(io, peer_id, true);
			}
		}
		sync.continue_sync(io);
		Ok(())
	}

	/// Handles `NewHashes` packet. Initiates headers download for any unknown hashes.
	pub fn on_peer_new_hashes(sync: &mut ChainSync, io: &mut SyncIo, peer_id: PeerId, r: &Rlp) -> Result<(), PacketDecodeError> {
		if !sync.peers.get(&peer_id).map_or(false, |p| p.can_sync()) {
			trace!(target: "sync", "Ignoring new hashes from unconfirmed peer {}", peer_id);
			return Ok(());
		}
		let hashes: Vec<_> = r.iter().take(MAX_NEW_HASHES).map(|item| (item.val_at::<H256>(0), item.val_at::<BlockNumber>(1))).collect();
		if let Some(ref mut peer) = sync.peers.get_mut(&peer_id) {
			// Peer has new blocks with unknown difficulty
			peer.difficulty = None;
			if let Some(&(Ok(ref h), _)) = hashes.last() {
				peer.latest_hash = h.clone();
			}
		}
		if sync.state != SyncState::Idle {
			trace!(target: "sync", "Ignoring new hashes since we're already downloading.");
			let max = r.iter().take(MAX_NEW_HASHES).map(|item| item.val_at::<BlockNumber>(1).unwrap_or(0)).fold(0u64, cmp::max);
			if max > sync.highest_block.unwrap_or(0) {
				sync.highest_block = Some(max);
			}
			sync.continue_sync(io);
			return Ok(());
		}
		trace!(target: "sync", "{} -> NewHashes ({} entries)", peer_id, r.item_count()?);
		let mut max_height: BlockNumber = 0;
		let mut new_hashes = Vec::new();
		let last_imported_number = sync.new_blocks.last_imported_block_number();
		for (rh, rn) in hashes {
			let hash = rh?;
			let number = rn?;
			if number > sync.highest_block.unwrap_or(0) {
				sync.highest_block = Some(number);
			}
			if sync.new_blocks.is_downloading(&hash) {
				continue;
			}
			if last_imported_number > number && last_imported_number - number > MAX_NEW_BLOCK_AGE {
				trace!(target: "sync", "Ignored ancient new block hash {:?}", hash);
				io.disable_peer(peer_id, DisconnectReason::UselessPeer);
				continue;
			}
			match io.chain().block_status(BlockId::Hash(hash.clone())) {
				BlockStatus::InChain  => {
					trace!(target: "sync", "New block hash already in chain {:?}", hash);
				},
				BlockStatus::Queued => {
					trace!(target: "sync", "New hash block already queued {:?}", hash);
				},
				BlockStatus::Unknown | BlockStatus::Pending => {
					new_hashes.push(hash.clone());
					if number > max_height {
						trace!(target: "sync", "New unknown block hash {:?}", hash);
						if let Some(ref mut peer) = sync.peers.get_mut(&peer_id) {
							peer.latest_hash = hash.clone();
						}
						max_height = number;
					}
				},
				BlockStatus::Bad => {
					debug!(target: "sync", "Bad new block hash {:?}", hash);
					io.disable_peer(peer_id, DisconnectReason::BadProtocol);
					return Ok(());
				}
			}
		};
		if max_height != 0 {
			trace!(target: "sync", "Downloading blocks for new hashes");
			sync.new_blocks.reset_to(new_hashes);
			sync.state = SyncState::NewBlocks;
			sync.sync_peer(io, peer_id, true);
		}
		sync.continue_sync(io);
		Ok(())
	}

	/// Called by peer once it has new block bodies
	fn on_peer_block_bodies(sync: &mut ChainSync, io: &mut SyncIo, peer_id: PeerId, r: &Rlp) -> Result<(), PacketDecodeError> {
		sync.clear_peer_download(peer_id);
		let block_set = sync.peers.get(&peer_id).and_then(|p| p.block_set).unwrap_or(BlockSet::NewBlocks);
		if !sync.reset_peer_asking(peer_id, PeerAsking::BlockBodies) {
			trace!(target: "sync", "{}: Ignored unexpected bodies", peer_id);
			sync.continue_sync(io);
			return Ok(());
		}
		let item_count = r.item_count()?;
		trace!(target: "sync", "{} -> BlockBodies ({} entries), set = {:?}", peer_id, item_count, block_set);
		if item_count == 0 {
			sync.deactivate_peer(io, peer_id);
		}
		else if sync.state == SyncState::Waiting {
			trace!(target: "sync", "Ignored block bodies while waiting");
		}
		else
		{
			let result = {
				let downloader = match block_set {
					BlockSet::NewBlocks => &mut sync.new_blocks,
					BlockSet::OldBlocks => match sync.old_blocks {
						None => {
							trace!(target: "sync", "Ignored block headers while block download is inactive");
							sync.continue_sync(io);
							return Ok(());
						},
						Some(ref mut blocks) => blocks,
					}
				};
				downloader.import_bodies(io, r)
			};

			match result {
				Err(DownloaderImportError::Invalid) => {
					io.disable_peer(peer_id, DisconnectReason::BadProtocol);
					sync.deactivate_peer(io, peer_id);
					sync.continue_sync(io);
					return Ok(());
				},
				Err(DownloaderImportError::Useless) => {
					sync.deactivate_peer(io, peer_id);
				},
				Ok(()) => (),
			}

			sync.collect_blocks(io, block_set);
			sync.sync_peer(io, peer_id, false);
		}
		sync.continue_sync(io);
		Ok(())
	}

	fn on_peer_confirmed(sync: &mut ChainSync, io: &mut SyncIo, peer_id: PeerId) {
		{
			let peer = sync.peers.get_mut(&peer_id).expect("Is only called when peer is present in peers");
			peer.confirmation = ForkConfirmation::Confirmed;
		}
		sync.sync_peer(io, peer_id, false);
	}

	fn on_peer_fork_header(sync: &mut ChainSync, io: &mut SyncIo, peer_id: PeerId, r: &Rlp) -> Result<(), PacketDecodeError> {
		{
			let peer = sync.peers.get_mut(&peer_id).expect("Is only called when peer is present in peers");
			peer.asking = PeerAsking::Nothing;
			let item_count = r.item_count()?;
			let (fork_number, fork_hash) = sync.fork_block.expect("ForkHeader request is sent only fork block is Some; qed").clone();

			if item_count == 0 || item_count != 1 {
				trace!(target: "sync", "{}: Chain is too short to confirm the block", peer_id);
				io.disable_peer(peer_id, DisconnectReason::UselessPeer);
				return Ok(());
			}

			let header = r.at(0)?.as_raw();
			if keccak(&header) != fork_hash {
				trace!(target: "sync", "{}: Fork mismatch", peer_id);
				io.disable_peer(peer_id, DisconnectReason::UselessPeer);
				return Ok(());
			}

			trace!(target: "sync", "{}: Confirmed peer", peer_id);
			if !io.chain_overlay().read().contains_key(&fork_number) {
				trace!(target: "sync", "Inserting (fork) block {} header", fork_number);
				io.chain_overlay().write().insert(fork_number, header.to_vec());
			}
		}
		SyncHandler::on_peer_confirmed(sync, io, peer_id);
		return Ok(());
	}

	/// Called by peer once it has new block headers during sync
	fn on_peer_block_headers(sync: &mut ChainSync, io: &mut SyncIo, peer_id: PeerId, r: &Rlp) -> Result<(), PacketDecodeError> {
		let is_fork_header_request = match sync.peers.get(&peer_id) {
			Some(peer) if peer.asking == PeerAsking::ForkHeader => true,
			_ => false,
		};

		if is_fork_header_request {
			return SyncHandler::on_peer_fork_header(sync, io, peer_id, r);
		}

		sync.clear_peer_download(peer_id);
		let expected_hash = sync.peers.get(&peer_id).and_then(|p| p.asking_hash);
		let allowed = sync.peers.get(&peer_id).map(|p| p.is_allowed()).unwrap_or(false);
		let block_set = sync.peers.get(&peer_id).and_then(|p| p.block_set).unwrap_or(BlockSet::NewBlocks);
		if !sync.reset_peer_asking(peer_id, PeerAsking::BlockHeaders) || expected_hash.is_none() || !allowed {
			trace!(target: "sync", "{}: Ignored unexpected headers, expected_hash = {:?}", peer_id, expected_hash);
			sync.continue_sync(io);
			return Ok(());
		}
		let item_count = r.item_count()?;
		trace!(target: "sync", "{} -> BlockHeaders ({} entries), state = {:?}, set = {:?}", peer_id, item_count, sync.state, block_set);
		if (sync.state == SyncState::Idle || sync.state == SyncState::WaitingPeers) && sync.old_blocks.is_none() {
			trace!(target: "sync", "Ignored unexpected block headers");
			sync.continue_sync(io);
			return Ok(());
		}
		if sync.state == SyncState::Waiting {
			trace!(target: "sync", "Ignored block headers while waiting");
			sync.continue_sync(io);
			return Ok(());
		}

		let result =  {
			let downloader = match block_set {
				BlockSet::NewBlocks => &mut sync.new_blocks,
				BlockSet::OldBlocks => {
					match sync.old_blocks {
						None => {
							trace!(target: "sync", "Ignored block headers while block download is inactive");
							sync.continue_sync(io);
							return Ok(());
						},
						Some(ref mut blocks) => blocks,
					}
				}
			};
			downloader.import_headers(io, r, expected_hash)
		};

		match result {
			Err(DownloaderImportError::Useless) => {
				sync.deactivate_peer(io, peer_id);
			},
			Err(DownloaderImportError::Invalid) => {
				io.disable_peer(peer_id, DisconnectReason::BadProtocol);
				sync.deactivate_peer(io, peer_id);
				sync.continue_sync(io);
				return Ok(());
			},
			Ok(DownloadAction::Reset) => {
				// mark all outstanding requests as expired
				trace!("Resetting downloads for {:?}", block_set);
				for (_, ref mut p) in sync.peers.iter_mut().filter(|&(_, ref p)| p.block_set == Some(block_set)) {
					p.reset_asking();
				}

			}
			Ok(DownloadAction::None) => {},
		}

		sync.collect_blocks(io, block_set);
		// give a task to the same peer first if received valuable headers.
		sync.sync_peer(io, peer_id, false);
		// give tasks to other peers
		sync.continue_sync(io);
		Ok(())
	}

	/// Called by peer once it has new block receipts
	fn on_peer_block_receipts(sync: &mut ChainSync, io: &mut SyncIo, peer_id: PeerId, r: &Rlp) -> Result<(), PacketDecodeError> {
		sync.clear_peer_download(peer_id);
		let block_set = sync.peers.get(&peer_id).and_then(|p| p.block_set).unwrap_or(BlockSet::NewBlocks);
		if !sync.reset_peer_asking(peer_id, PeerAsking::BlockReceipts) {
			trace!(target: "sync", "{}: Ignored unexpected receipts", peer_id);
			sync.continue_sync(io);
			return Ok(());
		}
		let item_count = r.item_count()?;
		trace!(target: "sync", "{} -> BlockReceipts ({} entries)", peer_id, item_count);
		if item_count == 0 {
			sync.deactivate_peer(io, peer_id);
		}
		else if sync.state == SyncState::Waiting {
			trace!(target: "sync", "Ignored block receipts while waiting");
		}
		else
		{
			let result = {
				let downloader = match block_set {
					BlockSet::NewBlocks => &mut sync.new_blocks,
					BlockSet::OldBlocks => match sync.old_blocks {
						None => {
							trace!(target: "sync", "Ignored block headers while block download is inactive");
							sync.continue_sync(io);
							return Ok(());
						},
						Some(ref mut blocks) => blocks,
					}
				};
				downloader.import_receipts(io, r)
			};

			match result {
				Err(DownloaderImportError::Invalid) => {
					io.disable_peer(peer_id, DisconnectReason::BadProtocol);
					sync.deactivate_peer(io, peer_id);
					sync.continue_sync(io);
					return Ok(());
				},
				Err(DownloaderImportError::Useless) => {
					sync.deactivate_peer(io, peer_id);
				},
				Ok(()) => (),
			}

			sync.collect_blocks(io, block_set);
			sync.sync_peer(io, peer_id, false);
		}
		sync.continue_sync(io);
		Ok(())
	}

	/// Called when snapshot bitfield is downloaded from a peer.
	fn on_snapshot_bitfield(sync: &mut ChainSync, io: &mut SyncIo, peer_id: PeerId, r: &Rlp) -> Result<(), PacketDecodeError> {
		if !sync.peers.get(&peer_id).map_or(false, |p| p.can_sync()) {
			trace!(target: "sync", "Ignoring snapshot bitifield from unconfirmed peer {}", peer_id);
			return Ok(());
		}
		if !sync.reset_peer_asking(peer_id, PeerAsking::SnapshotBitfield) || sync.state != SyncState::SnapshotData {
			trace!(target: "sync", "{}: Ignored unexpected/expired snapshot bitfield", peer_id);
			sync.continue_sync(io);
			return Ok(());
		}

		let expected_length = sync.snapshot.bitfield_size();

		if r.item_count().unwrap_or(0) != expected_length {
			trace!(target: "sync", "Wrong snapshot bitifield from {}", peer_id);
			io.disable_peer(peer_id, DisconnectReason::BadProtocol);
			return Ok(());
		}

		let bitfield: Vec<u8> = r.as_list()?;

		if let Some(ref mut peer) = sync.peers.get_mut(&peer_id) {
			peer.snapshot_bitfield = Some(bitfield);
			peer.ask_bitfield_time = Instant::now();
		}

		// give a task to the same peer first.
		sync.sync_peer(io, peer_id, false);
		// give tasks to other peers
		sync.continue_sync(io);
		Ok(())
	}

	/// Called when snapshot manifest is downloaded from a peer.
	fn on_snapshot_manifest(sync: &mut ChainSync, io: &mut SyncIo, peer_id: PeerId, r: &Rlp) -> Result<(), PacketDecodeError> {
		if !sync.peers.get(&peer_id).map_or(false, |p| p.can_sync()) {
			trace!(target: "sync", "Ignoring snapshot manifest from unconfirmed peer {}", peer_id);
			return Ok(());
		}
		sync.clear_peer_download(peer_id);
		if !sync.reset_peer_asking(peer_id, PeerAsking::SnapshotManifest) || sync.state != SyncState::SnapshotManifest {
			trace!(target: "sync", "{}: Ignored unexpected/expired manifest", peer_id);
			sync.continue_sync(io);
			return Ok(());
		}

		let manifest_rlp = r.at(0)?;
		let manifest = match ManifestData::from_rlp(manifest_rlp.as_raw()) {
			Err(e) => {
				trace!(target: "sync", "{}: Ignored bad manifest: {:?}", peer_id, e);
				io.disable_peer(peer_id, DisconnectReason::BadProtocol);
				sync.continue_sync(io);
				return Ok(());
			}
			Ok(manifest) => manifest,
		};

		let is_supported_version = io.snapshot_service().supported_versions()
			.map_or(false, |(l, h)| manifest.version >= l && manifest.version <= h);

		if !is_supported_version {
			trace!(target: "sync", "{}: Snapshot manifest version not supported: {}", peer_id, manifest.version);
			io.disable_peer(peer_id, DisconnectReason::IncompatibleProtocol);
			sync.continue_sync(io);
			return Ok(());
		}
		sync.snapshot.reset_to(&manifest, &keccak(manifest_rlp.as_raw()));
		io.snapshot_service().begin_restore(manifest);
		sync.state = SyncState::SnapshotInit;

		// give a task to the same peer first.
		sync.sync_peer(io, peer_id, false);
		// give tasks to other peers
		sync.continue_sync(io);
		Ok(())
	}

	/// Called when snapshot data is downloaded from a peer.
	fn on_snapshot_data(sync: &mut ChainSync, io: &mut SyncIo, peer_id: PeerId, r: &Rlp) -> Result<(), PacketDecodeError> {
		if !sync.peers.get(&peer_id).map_or(false, |p| p.can_sync()) {
			trace!(target: "sync", "Ignoring snapshot data from unconfirmed peer {}", peer_id);
			return Ok(());
		}
		sync.clear_peer_download(peer_id);
		if !sync.reset_peer_asking(peer_id, PeerAsking::SnapshotData) || (sync.state != SyncState::SnapshotData && sync.state != SyncState::SnapshotWaiting) {
			trace!(target: "sync", "{}: Ignored unexpected snapshot data", peer_id);
			sync.continue_sync(io);
			return Ok(());
		}

		// check service status
		let status = io.snapshot_service().status();
		match status {
			RestorationStatus::Inactive | RestorationStatus::Failed => {
				trace!(target: "sync", "{}: Snapshot restoration aborted", peer_id);
				sync.state = SyncState::WaitingPeers;

				// only note bad if restoration failed.
				if let (Some(hash), RestorationStatus::Failed) = (sync.snapshot.snapshot_hash(), status) {
					trace!(target: "sync", "Noting snapshot hash {} as bad", hash);
					sync.snapshot.note_bad(hash);
				}

				sync.snapshot.clear();
				sync.continue_sync(io);
				return Ok(());
			},
			RestorationStatus::Ongoing { .. } => {
				trace!(target: "sync", "{}: Snapshot restoration is ongoing", peer_id);
			},
		}

		let snapshot_data: Bytes = r.val_at(0)?;
		match sync.snapshot.validate_chunk(&snapshot_data) {
			Ok(ChunkType::Block(hash)) => {
				trace!(target: "sync", "{}: Processing block chunk", peer_id);
				io.snapshot_service().restore_block_chunk(hash, snapshot_data);
			}
			Ok(ChunkType::State(hash)) => {
				trace!(target: "sync", "{}: Processing state chunk", peer_id);
				io.snapshot_service().restore_state_chunk(hash, snapshot_data);
			}
			Err(()) => {
				trace!(target: "sync", "{}: Got bad snapshot chunk", peer_id);
				io.disconnect_peer(peer_id);
				sync.continue_sync(io);
				return Ok(());
			}
		}

		if sync.snapshot.is_complete() {
			// wait for snapshot restoration process to complete
			sync.state = SyncState::SnapshotWaiting;
		}
		// give a task to the same peer first.
		sync.sync_peer(io, peer_id, false);
		// give tasks to other peers
		sync.continue_sync(io);
		Ok(())
	}

	/// Called by peer to report status
	fn on_peer_status(sync: &mut ChainSync, io: &mut SyncIo, peer_id: PeerId, r: &Rlp) -> Result<(), PacketDecodeError> {
		sync.handshaking_peers.remove(&peer_id);
		let protocol_version: u8 = r.val_at(0)?;
		let warp_protocol = io.protocol_version(&WARP_SYNC_PROTOCOL_ID, peer_id) != 0;
		let peer = PeerInfo {
			protocol_version: protocol_version,
			network_id: r.val_at(1)?,
			difficulty: Some(r.val_at(2)?),
			latest_hash: r.val_at(3)?,
			genesis: r.val_at(4)?,
			asking: PeerAsking::Nothing,
			asking_blocks: Vec::new(),
			asking_hash: None,
			ask_time: Instant::now(),
			ask_bitfield_time: Instant::now() - BITFIELD_REFRESH_DURATION,
			last_sent_transactions: HashSet::new(),
			expired: false,
			confirmation: if sync.fork_block.is_none() { ForkConfirmation::Confirmed } else { ForkConfirmation::Unconfirmed },
			asking_snapshot_data: None,
			snapshot_bitfield: None,
			snapshot_hash: if warp_protocol { Some(r.val_at(5)?) } else { None },
			snapshot_number: if warp_protocol { Some(r.val_at(6)?) } else { None },
			block_set: None,
		};

		trace!(target: "sync", "New peer {} (protocol: {}, network: {:?}, difficulty: {:?}, latest:{}, genesis:{}, snapshot:{:?})",
			peer_id, peer.protocol_version, peer.network_id, peer.difficulty, peer.latest_hash, peer.genesis, peer.snapshot_number);
		if io.is_expired() {
			trace!(target: "sync", "Status packet from expired session {}:{}", peer_id, io.peer_info(peer_id));
			return Ok(());
		}

		if sync.peers.contains_key(&peer_id) {
			debug!(target: "sync", "Unexpected status packet from {}:{}", peer_id, io.peer_info(peer_id));
			return Ok(());
		}
		let chain_info = io.chain().chain_info();
		if peer.genesis != chain_info.genesis_hash {
			io.disable_peer(peer_id, DisconnectReason::UselessPeer);
			trace!(target: "sync", "Peer {} genesis hash mismatch (ours: {}, theirs: {})", peer_id, chain_info.genesis_hash, peer.genesis);
			return Ok(());
		}
		if peer.network_id != sync.network_id {
			io.disable_peer(peer_id, DisconnectReason::UselessPeer);
			trace!(target: "sync", "Peer {} network id mismatch (ours: {}, theirs: {})", peer_id, sync.network_id, peer.network_id);
			return Ok(());
		}

		let has_supported_protocol_version = if warp_protocol {
			match peer.protocol_version {
				PAR_PROTOCOL_VERSION_1 |
				PAR_PROTOCOL_VERSION_2 |
				PAR_PROTOCOL_VERSION_3 |
				PAR_PROTOCOL_VERSION_4 => true,
				_ => false,
			}
		} else {
			match peer.protocol_version {
				ETH_PROTOCOL_VERSION_62 |
				ETH_PROTOCOL_VERSION_63 => true,
				_ => false,
			}
		};

		if !has_supported_protocol_version {
			io.disable_peer(peer_id, DisconnectReason::IncompatibleProtocol);
			trace!(target: "sync", "Peer {} unsupported eth protocol ({})", peer_id, peer.protocol_version);
			return Ok(());
		}

		if sync.sync_start_time.is_none() {
			sync.sync_start_time = Some(Instant::now());
		}

		let peer_node_id: H512 = io.peer_session_info(peer_id).map(|si| si.id).unwrap_or_default().unwrap_or_default();
		debug!(target: "sync", "Connected {}:{} [{:x}]", peer_id, io.peer_info(peer_id), peer_node_id);
		sync.peers.insert(peer_id.clone(), peer);
		// Don't activate peer immediatelly when searching for common block.
		// Let the current sync round complete first.
		sync.active_peers.insert(peer_id.clone());
<<<<<<< HEAD

		match sync.fork_block {
			Some((fork_block, _)) if env::var("SKIP_PEER_CONFIRMATION").is_err() => {
=======
		debug!(target: "sync", "Connected {}:{}", peer_id, io.peer_info(peer_id));

		match sync.fork_block {
			Some((fork_block, _)) => {
>>>>>>> 39f67cc1
				SyncRequester::request_fork_header(sync, io, peer_id, fork_block);
			},
			_ => {
				SyncHandler::on_peer_confirmed(sync, io, peer_id);
			}
		}

		Ok(())
	}

	/// Called when peer sends us new transactions
	fn on_peer_transactions(sync: &mut ChainSync, io: &mut SyncIo, peer_id: PeerId, r: &Rlp) -> Result<(), PacketDecodeError> {
		// Accept transactions only when fully synced
		if !io.is_chain_queue_empty() || (sync.state != SyncState::Idle && sync.state != SyncState::NewBlocks) {
			trace!(target: "sync", "{} Ignoring transactions while syncing", peer_id);
			return Ok(());
		}
		if !sync.peers.get(&peer_id).map_or(false, |p| p.can_sync()) {
			trace!(target: "sync", "{} Ignoring transactions from unconfirmed/unknown peer", peer_id);
			return Ok(());
		}

		let item_count = r.item_count()?;
		trace!(target: "sync", "{:02} -> Transactions ({} entries)", peer_id, item_count);
		let mut transactions = Vec::with_capacity(item_count);
		for i in 0 .. item_count {
			let rlp = r.at(i)?;
			let tx = rlp.as_raw().to_vec();
			transactions.push(tx);
		}
		io.chain().queue_transactions(transactions, peer_id);
		Ok(())
	}

	/// Called when peer sends us signed private transaction packet
	fn on_signed_private_transaction(sync: &ChainSync, _io: &mut SyncIo, peer_id: PeerId, r: &Rlp) -> Result<(), PacketDecodeError> {
		if !sync.peers.get(&peer_id).map_or(false, |p| p.can_sync()) {
			trace!(target: "sync", "{} Ignoring packet from unconfirmed/unknown peer", peer_id);
			return Ok(());
		}

		trace!(target: "sync", "Received signed private transaction packet from {:?}", peer_id);
		if let Err(e) = sync.private_tx_handler.import_signed_private_transaction(r.as_raw()) {
			trace!(target: "sync", "Ignoring the message, error queueing: {}", e);
		}
		Ok(())
	}

	/// Called when peer sends us new private transaction packet
	fn on_private_transaction(sync: &ChainSync, _io: &mut SyncIo, peer_id: PeerId, r: &Rlp) -> Result<(), PacketDecodeError> {
		if !sync.peers.get(&peer_id).map_or(false, |p| p.can_sync()) {
			trace!(target: "sync", "{} Ignoring packet from unconfirmed/unknown peer", peer_id);
			return Ok(());
		}

		trace!(target: "sync", "Received private transaction packet from {:?}", peer_id);

		if let Err(e) = sync.private_tx_handler.import_private_transaction(r.as_raw()) {
			trace!(target: "sync", "Ignoring the message, error queueing: {}", e);
		}
		Ok(())
	}
}

#[cfg(test)]
mod tests {
	use ethcore::client::{ChainInfo, EachBlockWith, TestBlockChainClient};
	use parking_lot::RwLock;
	use rlp::{Rlp};
	use std::collections::{VecDeque};
	use tests::helpers::{TestIo};
	use tests::snapshot::TestSnapshotService;

	use super::*;
	use super::super::tests::{
		dummy_sync_with_peer,
		get_dummy_block,
		get_dummy_blocks,
		get_dummy_hashes,
	};

	#[test]
	fn handles_peer_new_hashes() {
		let mut client = TestBlockChainClient::new();
		client.add_blocks(10, EachBlockWith::Uncle);
		let queue = RwLock::new(VecDeque::new());
		let mut sync = dummy_sync_with_peer(client.block_hash_delta_minus(5), &client);
		let ss = TestSnapshotService::new();
		let mut io = TestIo::new(&mut client, &ss, &queue, None);

		let hashes_data = get_dummy_hashes();
		let hashes_rlp = Rlp::new(&hashes_data);

		let result = SyncHandler::on_peer_new_hashes(&mut sync, &mut io, 0, &hashes_rlp);

		assert!(result.is_ok());
	}

	#[test]
	fn handles_peer_new_block_malformed() {
		let mut client = TestBlockChainClient::new();
		client.add_blocks(10, EachBlockWith::Uncle);

		let block_data = get_dummy_block(11, client.chain_info().best_block_hash);

		let queue = RwLock::new(VecDeque::new());
		let mut sync = dummy_sync_with_peer(client.block_hash_delta_minus(5), &client);
		//sync.have_common_block = true;
		let ss = TestSnapshotService::new();
		let mut io = TestIo::new(&mut client, &ss, &queue, None);

		let block = Rlp::new(&block_data);

		let result = SyncHandler::on_peer_new_block(&mut sync, &mut io, 0, &block);

		assert!(result.is_err());
	}

	#[test]
	fn handles_peer_new_block() {
		let mut client = TestBlockChainClient::new();
		client.add_blocks(10, EachBlockWith::Uncle);

		let block_data = get_dummy_blocks(11, client.chain_info().best_block_hash);

		let queue = RwLock::new(VecDeque::new());
		let mut sync = dummy_sync_with_peer(client.block_hash_delta_minus(5), &client);
		let ss = TestSnapshotService::new();
		let mut io = TestIo::new(&mut client, &ss, &queue, None);

		let block = Rlp::new(&block_data);

		let result = SyncHandler::on_peer_new_block(&mut sync, &mut io, 0, &block);

		assert!(result.is_ok());
	}

	#[test]
	fn handles_peer_new_block_empty() {
		let mut client = TestBlockChainClient::new();
		client.add_blocks(10, EachBlockWith::Uncle);
		let queue = RwLock::new(VecDeque::new());
		let mut sync = dummy_sync_with_peer(client.block_hash_delta_minus(5), &client);
		let ss = TestSnapshotService::new();
		let mut io = TestIo::new(&mut client, &ss, &queue, None);

		let empty_data = vec![];
		let block = Rlp::new(&empty_data);

		let result = SyncHandler::on_peer_new_block(&mut sync, &mut io, 0, &block);

		assert!(result.is_err());
	}

	#[test]
	fn handles_peer_new_hashes_empty() {
		let mut client = TestBlockChainClient::new();
		client.add_blocks(10, EachBlockWith::Uncle);
		let queue = RwLock::new(VecDeque::new());
		let mut sync = dummy_sync_with_peer(client.block_hash_delta_minus(5), &client);
		let ss = TestSnapshotService::new();
		let mut io = TestIo::new(&mut client, &ss, &queue, None);

		let empty_hashes_data = vec![];
		let hashes_rlp = Rlp::new(&empty_hashes_data);

		let result = SyncHandler::on_peer_new_hashes(&mut sync, &mut io, 0, &hashes_rlp);

		assert!(result.is_ok());
	}
}<|MERGE_RESOLUTION|>--- conflicted
+++ resolved
@@ -23,22 +23,13 @@
 use ethcore::snapshot::{ManifestData, RestorationStatus};
 use ethereum_types::{H256, H512, U256};
 use hash::keccak;
-<<<<<<< HEAD
 use network::{DisconnectReason, PeerId};
-use rlp::{Rlp};
-use snapshot::{ChunkType};
-use std::cmp;
-use std::collections::{HashSet};
 use std::env;
-use std::time::{Instant};
-=======
-use network::PeerId;
 use rlp::Rlp;
 use snapshot::ChunkType;
 use std::cmp;
 use std::collections::HashSet;
 use std::time::Instant;
->>>>>>> 39f67cc1
 use sync_io::SyncIo;
 
 use super::{
@@ -57,11 +48,7 @@
 	PAR_PROTOCOL_VERSION_1,
 	PAR_PROTOCOL_VERSION_2,
 	PAR_PROTOCOL_VERSION_3,
-<<<<<<< HEAD
 	PAR_PROTOCOL_VERSION_4,
-
-=======
->>>>>>> 39f67cc1
 	BLOCK_BODIES_PACKET,
 	BLOCK_HEADERS_PACKET,
 	NEW_BLOCK_HASHES_PACKET,
@@ -732,16 +719,9 @@
 		// Don't activate peer immediatelly when searching for common block.
 		// Let the current sync round complete first.
 		sync.active_peers.insert(peer_id.clone());
-<<<<<<< HEAD
 
 		match sync.fork_block {
 			Some((fork_block, _)) if env::var("SKIP_PEER_CONFIRMATION").is_err() => {
-=======
-		debug!(target: "sync", "Connected {}:{}", peer_id, io.peer_info(peer_id));
-
-		match sync.fork_block {
-			Some((fork_block, _)) => {
->>>>>>> 39f67cc1
 				SyncRequester::request_fork_header(sync, io, peer_id, fork_block);
 			},
 			_ => {
