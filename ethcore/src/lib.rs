// Copyright 2015, 2016 Ethcore (UK) Ltd.
// This file is part of Parity.

// Parity is free software: you can redistribute it and/or modify
// it under the terms of the GNU General Public License as published by
// the Free Software Foundation, either version 3 of the License, or
// (at your option) any later version.

// Parity is distributed in the hope that it will be useful,
// but WITHOUT ANY WARRANTY; without even the implied warranty of
// MERCHANTABILITY or FITNESS FOR A PARTICULAR PURPOSE.  See the
// GNU General Public License for more details.

// You should have received a copy of the GNU General Public License
// along with Parity.  If not, see <http://www.gnu.org/licenses/>.

#![warn(missing_docs)]
#![cfg_attr(feature="dev", feature(plugin))]
#![cfg_attr(feature="dev", plugin(clippy))]

// Clippy config
// TODO [todr] not really sure
#![cfg_attr(feature="dev", allow(needless_range_loop))]
// Shorter than if-else
#![cfg_attr(feature="dev", allow(match_bool))]
// Keeps consistency (all lines with `.clone()`) and helpful when changing ref to non-ref.
#![cfg_attr(feature="dev", allow(clone_on_copy))]

//! Ethcore library
//!
//! ### Rust version:
//! - nightly
//!
//! ### Supported platforms:
//! - OSX
//! - Linux
//!
//! ### Building:
//!
//! - Ubuntu 14.04 and later:
//!
//!   ```bash
//!   # install rocksdb
//!   add-apt-repository "deb http://ppa.launchpad.net/giskou/librocksdb/ubuntu trusty main"
//!   apt-get update
//!   apt-get install -y --force-yes librocksdb
//!
//!   # install multirust
//!   curl -sf https://raw.githubusercontent.com/brson/multirust/master/blastoff.sh | sh -s -- --yes
//!
//!   # install nightly and make it default
//!   multirust update nightly && multirust default nightly
//!
//!   # export rust LIBRARY_PATH
//!   export LIBRARY_PATH=/usr/local/lib
//!
//!   # download and build parity
//!   git clone https://github.com/ethcore/parity
//!   cd parity
//!   cargo build --release
//!   ```
//!
//! - OSX:
//!
//!   ```bash
//!   # install rocksdb && multirust
//!   brew update
//!   brew install rocksdb
//!   brew install multirust
//!
//!   # install nightly and make it default
//!   multirust update nightly && multirust default nightly
//!
//!   # export rust LIBRARY_PATH
//!   export LIBRARY_PATH=/usr/local/lib
//!
//!   # download and build parity
//!   git clone https://github.com/ethcore/parity
//!   cd parity
//!   cargo build --release
//!   ```

#[macro_use] extern crate log;
#[macro_use] extern crate ethcore_util as util;
#[macro_use] extern crate lazy_static;
extern crate rustc_serialize;
<<<<<<< HEAD
extern crate rocksdb;
#[macro_use] extern crate heapsize;
=======
extern crate heapsize;
>>>>>>> 6e5ae636
extern crate crypto;
extern crate time;
extern crate env_logger;
extern crate num_cpus;
extern crate crossbeam;

#[cfg(test)] extern crate ethcore_devtools as devtools;
#[cfg(feature = "jit" )] extern crate evmjit;

pub mod block;
pub mod client;
pub mod error;
pub mod ethereum;
pub mod filter;
pub mod header;
pub mod service;
pub mod log_entry;
pub mod spec;
pub mod transaction;
pub mod views;
pub mod receipt;

mod common;
mod basic_types;
#[macro_use] mod evm;
mod env_info;
mod pod_account;
mod pod_state;
mod account_diff;
mod state_diff;
mod engine;
mod state;
mod account;
mod account_db;
mod action_params;
mod null_engine;
mod builtin;
mod chainfilter;
mod extras;
mod substate;
mod executive;
mod externalities;
mod verification;
mod block_queue;
mod blockchain;

#[cfg(test)]
mod tests;
#[cfg(test)]
#[cfg(feature="json-tests")]
mod json_tests;<|MERGE_RESOLUTION|>--- conflicted
+++ resolved
@@ -84,12 +84,7 @@
 #[macro_use] extern crate ethcore_util as util;
 #[macro_use] extern crate lazy_static;
 extern crate rustc_serialize;
-<<<<<<< HEAD
-extern crate rocksdb;
 #[macro_use] extern crate heapsize;
-=======
-extern crate heapsize;
->>>>>>> 6e5ae636
 extern crate crypto;
 extern crate time;
 extern crate env_logger;
