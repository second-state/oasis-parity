--- conflicted
+++ resolved
@@ -43,17 +43,15 @@
 		// does nothing by default
 	}
 
-<<<<<<< HEAD
 	/// fires when chain broadcasts a message
-	fn broadcast(&self, _data: Vec<u8>) {
-=======
+	fn broadcast(&self, _data: Vec<u8>) {}
+
 	/// fires when new transactions are received from a peer
 	fn transactions_received(&self,
 		_hashes: Vec<H256>,
 		_peer_id: usize,
 	) {
 		// does nothing by default
->>>>>>> d2a34acd
 	}
 }
 
