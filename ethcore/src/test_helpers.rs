// Copyright 2015-2018 Parity Technologies (UK) Ltd.
// This file is part of Parity.

// Parity is free software: you can redistribute it and/or modify
// it under the terms of the GNU General Public License as published by
// the Free Software Foundation, either version 3 of the License, or
// (at your option) any later version.

// Parity is distributed in the hope that it will be useful,
// but WITHOUT ANY WARRANTY; without even the implied warranty of
// MERCHANTABILITY or FITNESS FOR A PARTICULAR PURPOSE.  See the
// GNU General Public License for more details.

// You should have received a copy of the GNU General Public License
// along with Parity.  If not, see <http://www.gnu.org/licenses/>.

//! Set of different helpers for client tests

use std::path::Path;
use std::fs;
use account_provider::AccountProvider;
use ethereum_types::{H256, U256, Address};
use block::{OpenBlock, Drain};
use blockchain::{BlockChain, BlockChainDB, BlockChainDBHandler, Config as BlockChainConfig, ExtrasInsert};
use bytes::Bytes;
use client::{Client, ClientConfig, ChainInfo, ImportBlock, ChainNotify, ChainMessageType, PrepareOpenBlock};
use ethkey::KeyPair;
use error::Error;
use evm::Factory as EvmFactory;
use factory::Factories;
use hash::keccak;
use header::Header;
use io::*;
use miner::Miner;
use parking_lot::RwLock;
use rlp::{self, RlpStream};
use spec::Spec;
use state_db::StateDB;
use state::*;
use std::sync::Arc;
use transaction::{Action, Transaction, SignedTransaction};
use views::BlockView;
use blooms_db;
use kvdb::KeyValueDB;
use kvdb_rocksdb;
use tempdir::TempDir;

/// Creates test block with corresponding header
pub fn create_test_block(header: &Header) -> Bytes {
	let mut rlp = RlpStream::new_list(3);
	rlp.append(header);
	rlp.append_raw(&rlp::EMPTY_LIST_RLP, 1);
	rlp.append_raw(&rlp::EMPTY_LIST_RLP, 1);
	rlp.out()
}

fn create_unverifiable_block_header(order: u32, parent_hash: H256) -> Header {
	let mut header = Header::new();
	header.set_gas_limit(0.into());
	header.set_difficulty((order * 100).into());
	header.set_timestamp((order * 10) as u64);
	header.set_number(order as u64);
	header.set_parent_hash(parent_hash);
	header.set_state_root(H256::zero());

	header
}

fn create_unverifiable_block_with_extra(order: u32, parent_hash: H256, extra: Option<Bytes>) -> Bytes {
	let mut header = create_unverifiable_block_header(order, parent_hash);
	header.set_extra_data(match extra {
		Some(extra_data) => extra_data,
		None => {
			let base = (order & 0x000000ff) as u8;
			let generated: Vec<u8> = vec![base + 1, base + 2, base + 3];
			generated
		}
	});
	create_test_block(&header)
}

fn create_unverifiable_block(order: u32, parent_hash: H256) -> Bytes {
	create_test_block(&create_unverifiable_block_header(order, parent_hash))
}

/// Creates test block with corresponding header and data
pub fn create_test_block_with_data(header: &Header, transactions: &[SignedTransaction], uncles: &[Header]) -> Bytes {
	let mut rlp = RlpStream::new_list(3);
	rlp.append(header);
	rlp.begin_list(transactions.len());
	for t in transactions {
		rlp.append_raw(&rlp::encode(t).into_vec(), 1);
	}
	rlp.append_list(&uncles);
	rlp.out()
}

/// Generates dummy client (not test client) with corresponding amount of blocks
pub fn generate_dummy_client(block_number: u32) -> Arc<Client> {
	generate_dummy_client_with_spec_and_data(Spec::new_test, block_number, 0, &[])
}

/// Generates dummy client (not test client) with corresponding amount of blocks and txs per every block
pub fn generate_dummy_client_with_data(block_number: u32, txs_per_block: usize, tx_gas_prices: &[U256]) -> Arc<Client> {
	generate_dummy_client_with_spec_and_data(Spec::new_null, block_number, txs_per_block, tx_gas_prices)
}

/// Generates dummy client (not test client) with corresponding amount of blocks, txs per block and spec
pub fn generate_dummy_client_with_spec_and_data<F>(test_spec: F, block_number: u32, txs_per_block: usize, tx_gas_prices: &[U256]) -> Arc<Client> where F: Fn()->Spec {
	generate_dummy_client_with_spec_accounts_and_data(test_spec, None, block_number, txs_per_block, tx_gas_prices)
}

/// Generates dummy client (not test client) with corresponding spec and accounts
pub fn generate_dummy_client_with_spec_and_accounts<F>(test_spec: F, accounts: Option<Arc<AccountProvider>>) -> Arc<Client> where F: Fn()->Spec {
	generate_dummy_client_with_spec_accounts_and_data(test_spec, accounts, 0, 0, &[])
}

/// Generates dummy client (not test client) with corresponding blocks, accounts and spec
pub fn generate_dummy_client_with_spec_accounts_and_data<F>(test_spec: F, accounts: Option<Arc<AccountProvider>>, block_number: u32, txs_per_block: usize, tx_gas_prices: &[U256]) -> Arc<Client> where F: Fn()->Spec {
	let test_spec = test_spec();
	let client_db = new_db();

	let client = Client::new(
		ClientConfig::default(),
		&test_spec,
		client_db,
		Arc::new(Miner::new_for_tests(&test_spec, accounts)),
		IoChannel::disconnected(),
	).unwrap();
	let test_engine = &*test_spec.engine;

	let mut db = test_spec.ensure_db_good(get_temp_state_db(), &Default::default()).unwrap();
	let genesis_header = test_spec.genesis_header();

	let mut rolling_timestamp = 40;
	let mut last_hashes = vec![];
	let mut last_header = genesis_header.clone();

	let kp = KeyPair::from_secret_slice(&keccak("")).unwrap();
	let author = kp.address();

	let mut n = 0;
	for _ in 0..block_number {
		last_hashes.push(last_header.hash());

		// forge block.
		let mut b = OpenBlock::new(
			test_engine,
			Default::default(),
			false,
			db,
			&last_header,
			Arc::new(last_hashes.clone()),
			author.clone(),
			(3141562.into(), 31415620.into()),
			vec![],
			false,
			&mut Vec::new().into_iter(),
		).unwrap();
		rolling_timestamp += 10;
		b.set_timestamp(rolling_timestamp);

		// first block we don't have any balance, so can't send any transactions.
		for _ in 0..txs_per_block {
			b.push_transaction(Transaction {
				nonce: n.into(),
				gas_price: tx_gas_prices[n % tx_gas_prices.len()],
				gas: 100000.into(),
				action: Action::Create,
				data: vec![],
				value: U256::zero(),
			}.sign(kp.secret(), Some(test_spec.chain_id())), None).unwrap();
			n += 1;
		}

		let b = b.close_and_lock().seal(test_engine, vec![]).unwrap();

		if let Err(e) = client.import_block(b.rlp_bytes()) {
			panic!("error importing block which is valid by definition: {:?}", e);
		}

		last_header = view!(BlockView, &b.rlp_bytes()).header();
		db = b.drain();
	}
	client.flush_queue();
	client.import_verified_blocks();
	client
}

/// Adds blocks to the client
pub fn push_blocks_to_client(client: &Arc<Client>, timestamp_salt: u64, starting_number: usize, block_number: usize) {
	let test_spec = Spec::new_test();
	let state_root = test_spec.genesis_header().state_root().clone();
	let genesis_gas = test_spec.genesis_header().gas_limit().clone();

	let mut rolling_hash = client.chain_info().best_block_hash;
	let mut rolling_block_number = starting_number as u64;
	let mut rolling_timestamp = timestamp_salt + starting_number as u64 * 10;

	for _ in 0..block_number {
		let mut header = Header::new();

		header.set_gas_limit(genesis_gas);
		header.set_difficulty(U256::from(0x20000));
		header.set_timestamp(rolling_timestamp);
		header.set_number(rolling_block_number);
		header.set_parent_hash(rolling_hash);
		header.set_state_root(state_root);

		rolling_hash = header.hash();
		rolling_block_number = rolling_block_number + 1;
		rolling_timestamp = rolling_timestamp + 10;

		if let Err(e) = client.import_block(create_test_block(&header)) {
			panic!("error importing block which is valid by definition: {:?}", e);
		}
	}
}

/// Adds one block with transactions
pub fn push_block_with_transactions(client: &Arc<Client>, transactions: &[SignedTransaction]) {
	let test_spec = Spec::new_test();
	let test_engine = &*test_spec.engine;
	let block_number = client.chain_info().best_block_number as u64 + 1;

	let mut b = client.prepare_open_block(Address::default(), (0.into(), 5000000.into()), Bytes::new());
	b.set_timestamp(block_number * 10);

	for t in transactions {
		b.push_transaction(t.clone(), None).unwrap();
	}
	let b = b.close_and_lock().seal(test_engine, vec![]).unwrap();

	if let Err(e) = client.import_block(b.rlp_bytes()) {
		panic!("error importing block which is valid by definition: {:?}", e);
	}

	client.flush_queue();
	client.import_verified_blocks();
}

/// Creates dummy client (not test client) with corresponding blocks
pub fn get_test_client_with_blocks(blocks: Vec<Bytes>) -> Arc<Client> {
	let test_spec = Spec::new_test();
	let client_db = new_db();

	let client = Client::new(
		ClientConfig::default(),
		&test_spec,
		client_db,
		Arc::new(Miner::new_for_tests(&test_spec, None)),
		IoChannel::disconnected(),
	).unwrap();

	for block in blocks {
		if let Err(e) = client.import_block(block) {
			panic!("error importing block which is well-formed: {:?}", e);
		}
	}
	client.flush_queue();
	client.import_verified_blocks();
	client
}

/// Creates new test instance of `BlockChainDB`
pub fn new_db() -> Arc<BlockChainDB> {
	struct TestBlockChainDB {
		_blooms_dir: TempDir,
		_trace_blooms_dir: TempDir,
		blooms: blooms_db::Database,
		trace_blooms: blooms_db::Database,
		key_value: Arc<KeyValueDB>,
	}

	impl BlockChainDB for TestBlockChainDB {
		fn key_value(&self) -> &Arc<KeyValueDB> {
			&self.key_value
		}

		fn blooms(&self) -> &blooms_db::Database {
			&self.blooms
		}

		fn trace_blooms(&self) -> &blooms_db::Database {
			&self.trace_blooms
		}
	}

	let blooms_dir = TempDir::new("").unwrap();
	let trace_blooms_dir = TempDir::new("").unwrap();

	let db = TestBlockChainDB {
		blooms: blooms_db::Database::open(blooms_dir.path()).unwrap(),
		trace_blooms: blooms_db::Database::open(trace_blooms_dir.path()).unwrap(),
		_blooms_dir: blooms_dir,
		_trace_blooms_dir: trace_blooms_dir,
		key_value: Arc::new(::kvdb_memorydb::create(::db::NUM_COLUMNS.unwrap()))
	};

	Arc::new(db)
}

/// Creates new instance of KeyValueDBHandler
pub fn restoration_db_handler(config: kvdb_rocksdb::DatabaseConfig) -> Box<BlockChainDBHandler> {
	struct RestorationDBHandler {
		config: kvdb_rocksdb::DatabaseConfig,
	}

	struct RestorationDB {
		blooms: blooms_db::Database,
		trace_blooms: blooms_db::Database,
		key_value: Arc<KeyValueDB>,
	}

	impl BlockChainDB for RestorationDB {
		fn key_value(&self) -> &Arc<KeyValueDB> {
			&self.key_value
		}

		fn blooms(&self) -> &blooms_db::Database {
			&self.blooms
		}

		fn trace_blooms(&self) -> &blooms_db::Database {
			&self.trace_blooms
		}
	}

	impl BlockChainDBHandler for RestorationDBHandler {
		fn open(&self, db_path: &Path) -> Result<Arc<BlockChainDB>, Error> {
			let key_value = Arc::new(kvdb_rocksdb::Database::open(&self.config, &db_path.to_string_lossy())?);
			let blooms_path = db_path.join("blooms");
			let trace_blooms_path = db_path.join("trace_blooms");
			fs::create_dir(&blooms_path)?;
			fs::create_dir(&trace_blooms_path)?;
			let blooms = blooms_db::Database::open(blooms_path).unwrap();
			let trace_blooms = blooms_db::Database::open(trace_blooms_path).unwrap();
			let db = RestorationDB {
				blooms,
				trace_blooms,
				key_value,
			};
			Ok(Arc::new(db))
		}
	}

	Box::new(RestorationDBHandler { config })
}

/// Generates dummy blockchain with corresponding amount of blocks
pub fn generate_dummy_blockchain(block_number: u32) -> BlockChain {
	let db = new_db();
	let bc = BlockChain::new(BlockChainConfig::default(), &create_unverifiable_block(0, H256::zero()), db.clone());

	let mut batch = db.key_value().transaction();
	for block_order in 1..block_number {
		// Total difficulty is always 0 here.
		bc.insert_block(&mut batch, &create_unverifiable_block(block_order, bc.best_block_hash()), vec![], ExtrasInsert {
			fork_choice: ::engines::ForkChoice::New,
			is_finalized: false,
			metadata: None,
		});
		bc.commit();
	}
	db.key_value().write(batch).unwrap();
	bc
}

/// Generates dummy blockchain with corresponding amount of blocks (using creation with extra method for blocks creation)
pub fn generate_dummy_blockchain_with_extra(block_number: u32) -> BlockChain {
	let db = new_db();
	let bc = BlockChain::new(BlockChainConfig::default(), &create_unverifiable_block(0, H256::zero()), db.clone());

<<<<<<< HEAD

	let mut batch = db.key_value().transaction();
=======
	let mut batch = db.transaction();
>>>>>>> 98b7c071
	for block_order in 1..block_number {
		// Total difficulty is always 0 here.
		bc.insert_block(&mut batch, &create_unverifiable_block_with_extra(block_order, bc.best_block_hash(), None), vec![], ExtrasInsert {
			fork_choice: ::engines::ForkChoice::New,
			is_finalized: false,
			metadata: None,
		});
		bc.commit();
	}
	db.key_value().write(batch).unwrap();
	bc
}

/// Returns empty dummy blockchain
pub fn generate_dummy_empty_blockchain() -> BlockChain {
	let db = new_db();
	let bc = BlockChain::new(BlockChainConfig::default(), &create_unverifiable_block(0, H256::zero()), db.clone());
	bc
}

/// Returns temp state
pub fn get_temp_state() -> State<::state_db::StateDB> {
	let journal_db = get_temp_state_db();
	State::new(journal_db, U256::from(0), Default::default())
}

/// Returns temp state using coresponding factory
pub fn get_temp_state_with_factory(factory: EvmFactory) -> State<::state_db::StateDB> {
	let journal_db = get_temp_state_db();
	let mut factories = Factories::default();
	factories.vm = factory.into();
	State::new(journal_db, U256::from(0), factories)
}

/// Returns temp state db
pub fn get_temp_state_db() -> StateDB {
	let db = new_db();
	let journal_db = ::journaldb::new(db.key_value().clone(), ::journaldb::Algorithm::EarlyMerge, ::db::COL_STATE);
	StateDB::new(journal_db, 5 * 1024 * 1024)
}

/// Returns sequence of hashes of the dummy blocks
pub fn get_good_dummy_block_seq(count: usize) -> Vec<Bytes> {
	let test_spec = Spec::new_test();
	get_good_dummy_block_fork_seq(1, count, &test_spec.genesis_header().hash())
}

/// Returns sequence of hashes of the dummy blocks beginning from corresponding parent
pub fn get_good_dummy_block_fork_seq(start_number: usize, count: usize, parent_hash: &H256) -> Vec<Bytes> {
	let test_spec = Spec::new_test();
	let genesis_gas = test_spec.genesis_header().gas_limit().clone();
	let mut rolling_timestamp = start_number as u64 * 10;
	let mut parent = *parent_hash;
	let mut r = Vec::new();
	for i in start_number .. start_number + count + 1 {
		let mut block_header = Header::new();
		block_header.set_gas_limit(genesis_gas);
		block_header.set_difficulty(U256::from(i) * U256([0, 1, 0, 0]));
		block_header.set_timestamp(rolling_timestamp);
		block_header.set_number(i as u64);
		block_header.set_parent_hash(parent);
		block_header.set_state_root(test_spec.genesis_header().state_root().clone());

		parent = block_header.hash();
		rolling_timestamp = rolling_timestamp + 10;

		r.push(create_test_block(&block_header));
	}
	r
}

/// Returns hash and header of the correct dummy block
pub fn get_good_dummy_block_hash() -> (H256, Bytes) {
	let mut block_header = Header::new();
	let test_spec = Spec::new_test();
	let genesis_gas = test_spec.genesis_header().gas_limit().clone();
	block_header.set_gas_limit(genesis_gas);
	block_header.set_difficulty(U256::from(0x20000));
	block_header.set_timestamp(40);
	block_header.set_number(1);
	block_header.set_parent_hash(test_spec.genesis_header().hash());
	block_header.set_state_root(test_spec.genesis_header().state_root().clone());

	(block_header.hash(), create_test_block(&block_header))
}

/// Returns hash of the correct dummy block
pub fn get_good_dummy_block() -> Bytes {
	let (_, bytes) = get_good_dummy_block_hash();
	bytes
}

/// Returns hash of the dummy block with incorrect state root
pub fn get_bad_state_dummy_block() -> Bytes {
	let mut block_header = Header::new();
	let test_spec = Spec::new_test();
	let genesis_gas = test_spec.genesis_header().gas_limit().clone();

	block_header.set_gas_limit(genesis_gas);
	block_header.set_difficulty(U256::from(0x20000));
	block_header.set_timestamp(40);
	block_header.set_number(1);
	block_header.set_parent_hash(test_spec.genesis_header().hash());
	block_header.set_state_root(0xbad.into());

	create_test_block(&block_header)
}

/// Test actor for chain events
#[derive(Default)]
pub struct TestNotify {
	/// Messages store
	pub messages: RwLock<Vec<Bytes>>,
}

impl ChainNotify for TestNotify {
	fn broadcast(&self, message: ChainMessageType) {
		let data = match message {
			ChainMessageType::Consensus(data) => data,
			ChainMessageType::SignedPrivateTransaction(data) => data,
			ChainMessageType::PrivateTransaction(data) => data,
		};
		self.messages.write().push(data);
	}
}<|MERGE_RESOLUTION|>--- conflicted
+++ resolved
@@ -371,12 +371,7 @@
 	let db = new_db();
 	let bc = BlockChain::new(BlockChainConfig::default(), &create_unverifiable_block(0, H256::zero()), db.clone());
 
-<<<<<<< HEAD
-
 	let mut batch = db.key_value().transaction();
-=======
-	let mut batch = db.transaction();
->>>>>>> 98b7c071
 	for block_order in 1..block_number {
 		// Total difficulty is always 0 here.
 		bc.insert_block(&mut batch, &create_unverifiable_block_with_extra(block_order, bc.best_block_hash(), None), vec![], ExtrasInsert {
