--- conflicted
+++ resolved
@@ -20,16 +20,12 @@
 import { Page } from '@parity/ui';
 
 import Debug from './Debug';
-<<<<<<< HEAD
+import Health from './Health';
 import Node from './Node';
-=======
-import Health from './Health';
->>>>>>> 4936e99f
 import Peers from './Peers';
 
 import styles from './status.css';
 
-<<<<<<< HEAD
 export default function Status () {
   return (
     <Page
@@ -41,29 +37,11 @@
       }
     >
       <div className={ styles.body }>
+        <Health />
         <Node />
         <Peers />
         <Debug />
       </div>
     </Page>
   );
-}
-=======
-export default () => (
-  <Page
-    title={
-      <FormattedMessage
-        id='status.title'
-        defaultMessage='Status'
-      />
-    }
-  >
-    <div className={ styles.body }>
-      <Health />
-      <NodeStatus />
-      <Peers />
-      <Debug />
-    </div>
-  </Page>
-);
->>>>>>> 4936e99f
+}