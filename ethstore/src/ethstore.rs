--- conflicted
+++ resolved
@@ -23,15 +23,8 @@
 use ethkey::{Signature, Address, Message, Secret, Public, KeyPair};
 use dir::KeyDirectory;
 use account::SafeAccount;
-<<<<<<< HEAD
-use json::{self, UUID};
-=======
-use {Error, SecretStore};
-use json;
-use json::Uuid;
-use parking_lot::RwLock;
->>>>>>> 60ea787b
 use presale::PresaleWallet;
+use json::{self, Uuid};
 use {import, Error, SimpleSecretStore, SecretStore};
 
 pub struct EthStore {
