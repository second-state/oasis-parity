#!/bin/sh
# generate documentation only for partiy and ethcore libraries

cargo doc --no-deps --verbose \
	-p ethash \
	-p ethcore-util \
	-p ethcore \
	-p ethsync \
	-p ethcore-rpc \
<<<<<<< HEAD
	-p ethcore-webapp \
	-p ethcore-signer \
=======
	-p ethcore-dapps \
>>>>>>> 7370776a
	-p parity \
	-p ethminer<|MERGE_RESOLUTION|>--- conflicted
+++ resolved
@@ -7,11 +7,7 @@
 	-p ethcore \
 	-p ethsync \
 	-p ethcore-rpc \
-<<<<<<< HEAD
-	-p ethcore-webapp \
 	-p ethcore-signer \
-=======
 	-p ethcore-dapps \
->>>>>>> 7370776a
 	-p parity \
 	-p ethminer